--- conflicted
+++ resolved
@@ -8,10 +8,6 @@
 # define the function for output all the onsites Es for given i.
 
 def loadOnsite(onsite_map: dict):
-<<<<<<< HEAD
-    # TODO: remove the proj_atom_anglr_m parameter, only use the onsite_map this function will still work.
-=======
->>>>>>> 9321d77c
     """ load the onsite energies from the database, according to the onsite_map:dict
     This function only need to run once before calculation/ training.
 

import torch
from dptb.nnops.trainer import Trainer
from dptb.utils.tools import get_uniq_symbol, \
    get_lr_scheduler, get_uniq_bond_type, get_optimizer, j_must_have
from dptb.utils.index_mapping import Index_Mapings
from dptb.sktb.struct_skhs import SKHSLists
from dptb.hamiltonian.hamil_eig_sk_crt import HamilEig
from dptb.nnops.loss import loss_type1, loss_soft_sort
from dptb.dataprocess.processor import Processor
from dptb.dataprocess.datareader import read_data, get_data
from dptb.nnsktb.skintTypes import all_skint_types, all_onsite_intgrl_types
from dptb.nnsktb.sknet import SKNet
from dptb.nnsktb.integralFunc import SKintHops
from dptb.nnsktb.onsiteFunc import onsiteFunc, loadOnsite
import logging
import numpy as np
from dptb.nnsktb.loadparas import load_paras
from dptb.plugins.base_plugin import PluginUser

log = logging.getLogger(__name__)

class NNSKTrainer(Trainer):
    def __init__(self, run_opt, jdata) -> None:
        super(NNSKTrainer, self).__init__(jdata)
        self.run_opt = run_opt
        self.name = "nnsk"
        self._init_param(jdata)
        

    def _init_param(self, jdata):
        train_options = j_must_have(jdata, "train_options")
        opt_options = j_must_have(jdata, "optimizer_options")
        sch_options = j_must_have(jdata, "sch_options")
        data_options = j_must_have(jdata,"data_options")
        model_options = j_must_have(jdata, "model_options")
        loss_options = j_must_have(jdata, "loss_options")
        sk_options = j_must_have(jdata, "sk_options")

        self.train_options = train_options
        self.opt_options = opt_options
        self.sch_options = sch_options
        self.data_options = data_options
        self.model_options = model_options
        self.loss_options = loss_options
        self.sk_options = sk_options

        self.num_epoch = train_options.get('num_epoch')
        self.display_epoch = train_options.get('display_epoch')
        self.use_reference = train_options.get('use_reference', False)

        # initialize data options
        # ----------------------------------------------------------------------------------------------------------------------------------------------
        self.batch_size = data_options.get('batch_size')
        self.test_batch_size = data_options.get('test_batch_size', self.batch_size)

        self.bond_cutoff = data_options.get('bond_cutoff')
        self.env_cutoff = data_options.get('env_cutoff', self.bond_cutoff)
        self.train_data_path = data_options.get('train_data_path')
        self.train_data_prefix = data_options.get('train_data_prefix')
        self.test_data_path = data_options.get('test_data_path')
        self.test_data_prefix = data_options.get('test_data_prefix')
        self.proj_atom_anglr_m = data_options.get('proj_atom_anglr_m')
        self.proj_atom_neles = data_options.get('proj_atom_neles')
        self.onsitemode = model_options.get('onsitemode','none')
        self.onsite_cutoff = self.data_options.get("onsite_cutoff", self.bond_cutoff)

        if data_options['time_symm'] is True:
            self.time_symm = True
        else:
            self.time_symm = False

        self.band_min = loss_options.get('band_min', 0)
        self.band_max = loss_options.get('band_max', None)
        self.gap_penalty = loss_options.get('gap_penalty',False)
        self.fermi_band = loss_options.get('fermi_band', 0)
        self.loss_gap_eta = loss_options.get('loss_gap_eta',1e-2)    

        ## TODO: format the unnecessary parameters.
        self.sk_options = jdata.get('sk_options',None)
        if self.sk_options is not None:
            self.skformula = self.sk_options.get('skformula',"varTang96")
            self.sk_cutoff = torch.tensor(self.sk_options.get('sk_cutoff',6.0))
            self.sk_decay_w = torch.tensor(self.sk_options.get('sk_decay_w',0.1))
        else:
            self.skformula = "varTang96"
            self.sk_cutoff = torch.tensor(6.0)
            self.sk_decay_w = torch.tensor(0.1)
        
        self.sk_options={"skformula":self.skformula,"sk_cutoff":self.sk_cutoff,"sk_decay_w":self.sk_decay_w}

        if self.use_reference:
            self.ref_data_path = data_options.get('ref_data_path')
            self.ref_data_prefix = data_options.get('ref_data_prefix')
            self.ref_batch_size = data_options.get('ref_batch_size', 1)
            self.ref_band_min = loss_options.get('ref_band_min', 0)
            self.ref_band_max = loss_options.get('ref_band_max', None)

            self.ref_gap_penalty = loss_options.get('ref_gap_penalty', self.gap_penalty)
            self.ref_fermi_band = loss_options.get('ref_fermi_band',self.fermi_band)
            self.ref_loss_gap_eta = loss_options.get('ref_loss_gap_eta',self.loss_gap_eta)


        # init the dataset
        # -----------------------------------init training set------------------------------------------   
        self.train_processor_list = get_data(
            path=self.train_data_path, 
            prefix=self.train_data_prefix,
            batch_size=self.batch_size, 
            bond_cutoff=self.bond_cutoff, 
            env_cutoff=self.env_cutoff, 
            onsite_cutoff=self.onsite_cutoff, 
            proj_atom_anglr_m=self.proj_atom_anglr_m, 
            proj_atom_neles=self.proj_atom_neles, 
            sorted_onsite="st", 
            sorted_bond="st", 
            sorted_env="st", 
            onsitemode=self.onsitemode, 
            time_symm=self.time_symm, 
            device=self.device, 
            dtype=self.dtype
        )
        self.n_train_sets = len(self.train_processor_list)

        
        # init reference dataset
        # -----------------------------------init reference set------------------------------------------
        if self.use_reference:

            self.ref_processor_list = get_data(
            path=self.ref_data_path, 
            prefix=self.ref_data_prefix,
            batch_size=self.ref_batch_size, 
            bond_cutoff=self.bond_cutoff, 
            env_cutoff=self.env_cutoff, 
            onsite_cutoff=self.onsite_cutoff, 
            proj_atom_anglr_m=self.proj_atom_anglr_m, 
            proj_atom_neles=self.proj_atom_neles, 
            sorted_onsite="st", 
            sorted_bond="st", 
            sorted_env="st", 
            onsitemode=self.onsitemode, 
            time_symm=self.time_symm, 
            device=self.device, 
            dtype=self.dtype
            )


            self.n_ref_sets = len(self.ref_processor_list)
       
        # --------------------------------init testing set----------------------------------------------
        self.test_processor_list = get_data(
            path=self.test_data_path, 
            prefix=self.test_data_prefix,
            batch_size=self.test_batch_size, 
            bond_cutoff=self.bond_cutoff, 
            env_cutoff=self.env_cutoff, 
            onsite_cutoff=self.onsite_cutoff, 
            proj_atom_anglr_m=self.proj_atom_anglr_m, 
            proj_atom_neles=self.proj_atom_neles, 
            sorted_onsite="st", 
            sorted_bond="st", 
            sorted_env="st", 
            onsitemode=self.onsitemode, 
            time_symm=self.time_symm, 
            device=self.device, 
            dtype=self.dtype
        )
        self.n_test_sets = len(self.test_processor_list)

        # ---------------------------------init index map------------------------------------------------
        # since training and testing set contains same atom type and proj_atom type, we may expect the maps are the same in train and test.
        atom_type = []
        proj_atom_type = []
        for ips in self.train_processor_list:
            atom_type += ips.atom_type
            proj_atom_type += ips.proj_atom_type
        self.atom_type = get_uniq_symbol(list(set(atom_type)))
        self.proj_atom_type = get_uniq_symbol(list(set(proj_atom_type)))
        self.IndMap = Index_Mapings()
        self.IndMap.update(proj_atom_anglr_m=self.proj_atom_anglr_m)
        self.bond_index_map, self.bond_num_hops = self.IndMap.Bond_Ind_Mapings()
        self.onsite_strain_index_map, self.onsite_strain_num, self.onsite_index_map, self.onsite_num = self.IndMap.Onsite_Ind_Mapings(self.onsitemode, atomtype=self.atom_type)


        self.bond_type = get_uniq_bond_type(proj_atom_type)
        # # ------------------------------------initialize model options----------------------------------
        self.onsite_fun = onsiteFunc
        self.onsite_db  = loadOnsite(self.onsite_index_map)
        self.hops_fun   = SKintHops(mode='hopping',functype=self.sk_options.get('skformula',"varTang96"),proj_atom_anglr_m=self.proj_atom_anglr_m)
        if self.onsitemode == 'strain':
            self.onsitestrain_fun   = SKintHops(mode='onsite', functype=self.sk_options.get('onsiteformula',"varTang96"),proj_atom_anglr_m=self.proj_atom_anglr_m,atom_types=self.atom_type)


        self.hamileig = HamilEig(dtype='tensor')
        
        self.emin = self.loss_options["emin"]
        self.emax = self.loss_options["emax"]
        self.sigma = self.loss_options.get('sigma', 0.1)
        self.num_omega = self.loss_options.get('num_omega',None)
        self.sortstrength = self.loss_options.get('sortstrength',[0.1,0.1])
        self.sortstrength_epoch = torch.exp(torch.linspace(start=np.log(self.sortstrength[0]), end=np.log(self.sortstrength[1]), steps=self.num_epoch))
    
    def _init_model(self):
        self.call_plugins(queue_name='inimodel', time=0, mode=self.run_opt.get("mode", None))

        self.optimizer = get_optimizer(model_param=self.model.parameters(), **self.opt_options)
# 
        self.lr_scheduler = get_lr_scheduler(optimizer=self.optimizer, **self.sch_options)  # add optmizer

        self.criterion = torch.nn.MSELoss(reduction='mean')
    
    def _init_data(self):
        pass

    def calc(self, batch_bonds, batch_bond_onsites, batch_envs, batch_onsitenvs, structs, kpoints):
        assert len(kpoints.shape) == 2, "kpoints should have shape of [num_kp, 3]."
        coeffdict = self.model(mode='hopping')
<<<<<<< HEAD
        batch_hoppings = self.hops_fun.get_skhops(batch_bonds=batch_bonds, coeff_paras=coeffdict, sk_bond_ind=self.sk_bond_ind_dict, rcut=self.sk_cutoff, w=self.sk_decay_w)
        
        nn_onsiteE, onsite_coeffdict = self.model(mode='onsite')
        batch_onsiteEs = self.onsite_fun(batch_bonds_onsite=batch_bond_onsites, onsite_db=self.onsite_db, nn_onsiteE=nn_onsiteE)
        if self.onsitemode == 'strain':
            batch_onsiteVs = self.hops_fun.get_skhops(batch_bonds=batch_onsitenvs, coeff_paras=onsite_coeffdict, sk_bond_ind=self.onsite_strain_ind_dict)
=======
        batch_hoppings = self.hops_fun.get_skhops(batch_bonds=batch_bonds, coeff_paras=coeffdict, rcut=self.sk_cutoff, w=self.sk_decay_w)

        if self.onsitemode == 'strain':
            assert self.model.onsitemode == 'strain'
            onsite_coeffdict = self.model(mode='onsite')
            batch_onsiteVs = self.onsitestrain_fun.get_skhops(batch_bonds=batch_envs, coeff_paras=onsite_coeffdict)
            batch_onsiteEs = self.onsite_fun(batch_bonds_onsite=batch_bond_onsites, onsite_db=self.onsite_db, nn_onsiteE=None)

        else:
            nn_onsiteE = self.model(mode='onsite')
            batch_onsiteEs = self.onsite_fun(batch_bonds_onsite=batch_bond_onsites, onsite_db=self.onsite_db, nn_onsiteE=nn_onsiteE)
>>>>>>> 4fe659e2

        # call sktb to get the sktb hoppings and onsites
        eigenvalues_pred = []
        eigenvector_pred = []
        for ii in range(len(structs)):
            if self.onsitemode == 'strain':
                onsiteEs, onsiteVs, hoppings = batch_onsiteEs[ii], batch_onsiteVs[ii], batch_hoppings[ii]
                onsitenvs = np.asarray(batch_onsitenvs[ii][:,1:])
                # call hamiltonian block
            else:
                onsiteEs, hoppings = batch_onsiteEs[ii], batch_hoppings[ii]
                onsiteVs = None
                onsitenvs = None
                # call hamiltonian block
<<<<<<< HEAD

            self.hamileig.update_hs_list(struct=structs[ii], hoppings=hoppings, onsiteEs=onsiteEs, onsiteVs=onsiteVs)
            self.hamileig.get_hs_blocks(bonds_onsite=np.asarray(batch_bond_onsites[ii][:,1:]),
                                        bonds_hoppings=np.asarray(batch_bonds[ii][:,1:]), 
                                        onsite_envs=onsitenvs)
=======
                
                self.hamileig.update_hs_list(struct=structs[ii], hoppings=hoppings, onsiteEs=onsiteEs)
                self.hamileig.get_hs_blocks(bonds_onsite=np.asarray(batch_bond_onsites[ii][:,1:]),
                                            bonds_hoppings=np.asarray(batch_bonds[ii][:,1:]))
            # TODO: 对角化应该放在 batch 中所有结构的 hamiltonina 矩阵构造完毕之后，然后再整体去对角化。 
>>>>>>> 4fe659e2
            eigenvalues_ii, eigvec = self.hamileig.Eigenvalues(kpoints=kpoints, time_symm=self.time_symm, dtype='tensor')
            eigenvalues_pred.append(eigenvalues_ii)
            eigenvector_pred.append(eigvec)
        eigenvalues_pred = torch.stack(eigenvalues_pred)
        eigenvector_pred = torch.stack(eigenvector_pred)


        return eigenvalues_pred, eigenvector_pred
    
    def train(self) -> None:
        data_set_seq = np.random.choice(self.n_train_sets, size=self.n_train_sets, replace=False)
        for iset in data_set_seq:
            processor = self.train_processor_list[iset]
            # iter with different structure
            for data in processor:
                # iter with samples from the same structure


                def closure():
                    # calculate eigenvalues.
                    self.optimizer.zero_grad()
                    batch_bond, batch_bond_onsites, batch_envs, batch_onsitenvs, structs, kpoints, eigenvalues = data[0], data[1], data[2], data[
                        3], data[4], data[5], data[6]
                    eigenvalues_pred, eigenvector_pred = self.calc(batch_bond, batch_bond_onsites, batch_envs, batch_onsitenvs, structs, kpoints)
                    eigenvalues_lbl = torch.from_numpy(eigenvalues.astype(float)).float()

                    num_kp = kpoints.shape[0]
                    num_el = np.sum(structs[0].proj_atom_neles_per)

                    if self.use_reference:
                        ref_eig=[]
                        ref_kp_el=[]
                        for irefset in range(self.n_ref_sets):
                            ref_processor = self.ref_processor_list[irefset]
                            for refdata in ref_processor:
                                batch_bond, batch_bond_onsites, batch_envs, batch_onsitenvs, structs, kpoints, eigenvalues = refdata[0], refdata[1], refdata[2], \
                                                                                              refdata[3], refdata[4], refdata[5], refdata[6]
                                ref_eig_pred, ref_eigv_pred = self.calc(batch_bond, batch_bond_onsites, batch_envs, batch_onsitenvs, structs, kpoints)
                                ref_eig_lbl = torch.from_numpy(eigenvalues.astype(float)).float()
                                num_kp_ref = kpoints.shape[0]
                                num_el_ref = np.sum(structs[0].proj_atom_neles_per)
                                ref_eig.append([ref_eig_pred, ref_eig_lbl])
                                ref_kp_el.append([num_kp_ref, num_el_ref])
             
                    loss = loss_soft_sort(criterion=self.criterion, eig_pred=eigenvalues_pred, eig_label=eigenvalues_lbl, num_el=num_el,num_kp=num_kp, 
                                                        sort_strength=self.sortstrength_epoch[self.epoch-1], band_min=self.band_min, band_max=self.band_max, 
                                                        gap_penalty=self.gap_penalty, fermi_band=self.fermi_band,eta=self.loss_gap_eta)

                    if self.use_reference:
                        for irefset in range(self.n_ref_sets):
                            ref_eig_pred, ref_eig_lbl = ref_eig[irefset]
                            num_kp_ref, num_el_ref = ref_kp_el[irefset]
                            loss += (self.batch_size * 1.0 / (self.ref_batch_size * (1+self.n_ref_sets))) * loss_soft_sort(criterion=  self.criterion, 
                                        eig_pred=ref_eig_pred, eig_label=ref_eig_lbl,num_el=num_el_ref, num_kp=num_kp_ref, sort_strength=self.sortstrength_epoch[self.epoch-1], 
                                        band_min=self.ref_band_min, band_max=self.ref_band_max,
                                        gap_penalty=self.ref_gap_penalty, fermi_band=self.ref_fermi_band,eta=self.ref_loss_gap_eta)           
                    
                    loss.backward()

                    self.train_loss = loss.detach()
                    return loss

                self.optimizer.step(closure)
                #print('sortstrength_current:', self.sortstrength_current)
                state = {'field': 'iteration', "train_loss": self.train_loss,
                         "lr": self.optimizer.state_dict()["param_groups"][0]['lr']}

                self.call_plugins(queue_name='iteration', time=self.iteration, **state)
                # self.lr_scheduler.step() # 在epoch 加入 scheduler.

                self.iteration += 1

    def validation(self, **kwargs):
        with torch.no_grad():
            total_loss = torch.scalar_tensor(0., dtype=self.dtype, device=self.device)
            for processor in self.test_processor_list:
                for data in processor:
                    batch_bond, batch_bond_onsites, batch_envs, batch_onsitenvs, structs, kpoints, eigenvalues = data[0], data[1], data[2], data[
                        3], data[4], data[5], data[6]
                    eigenvalues_pred, eigenvector_pred = self.calc(batch_bond, batch_bond_onsites, batch_envs, batch_onsitenvs, structs, kpoints)
                    eigenvalues_lbl = torch.from_numpy(eigenvalues.astype(float)).float()

                    num_kp = kpoints.shape[0]
                    num_el = np.sum(structs[0].proj_atom_neles_per)

                    total_loss += loss_type1(self.criterion, eigenvalues_pred, eigenvalues_lbl, num_el, num_kp,
                                             self.band_min, self.band_max)
                    if kwargs.get('quick'):
                        break

            return total_loss<|MERGE_RESOLUTION|>--- conflicted
+++ resolved
@@ -215,26 +215,12 @@
     def calc(self, batch_bonds, batch_bond_onsites, batch_envs, batch_onsitenvs, structs, kpoints):
         assert len(kpoints.shape) == 2, "kpoints should have shape of [num_kp, 3]."
         coeffdict = self.model(mode='hopping')
-<<<<<<< HEAD
-        batch_hoppings = self.hops_fun.get_skhops(batch_bonds=batch_bonds, coeff_paras=coeffdict, sk_bond_ind=self.sk_bond_ind_dict, rcut=self.sk_cutoff, w=self.sk_decay_w)
+        batch_hoppings = self.hops_fun.get_skhops(batch_bonds=batch_bonds, coeff_paras=coeffdict, rcut=self.sk_cutoff, w=self.sk_decay_w)
         
         nn_onsiteE, onsite_coeffdict = self.model(mode='onsite')
         batch_onsiteEs = self.onsite_fun(batch_bonds_onsite=batch_bond_onsites, onsite_db=self.onsite_db, nn_onsiteE=nn_onsiteE)
         if self.onsitemode == 'strain':
-            batch_onsiteVs = self.hops_fun.get_skhops(batch_bonds=batch_onsitenvs, coeff_paras=onsite_coeffdict, sk_bond_ind=self.onsite_strain_ind_dict)
-=======
-        batch_hoppings = self.hops_fun.get_skhops(batch_bonds=batch_bonds, coeff_paras=coeffdict, rcut=self.sk_cutoff, w=self.sk_decay_w)
-
-        if self.onsitemode == 'strain':
-            assert self.model.onsitemode == 'strain'
-            onsite_coeffdict = self.model(mode='onsite')
-            batch_onsiteVs = self.onsitestrain_fun.get_skhops(batch_bonds=batch_envs, coeff_paras=onsite_coeffdict)
-            batch_onsiteEs = self.onsite_fun(batch_bonds_onsite=batch_bond_onsites, onsite_db=self.onsite_db, nn_onsiteE=None)
-
-        else:
-            nn_onsiteE = self.model(mode='onsite')
-            batch_onsiteEs = self.onsite_fun(batch_bonds_onsite=batch_bond_onsites, onsite_db=self.onsite_db, nn_onsiteE=nn_onsiteE)
->>>>>>> 4fe659e2
+            batch_onsiteVs = self.onsitestrain_fun.get_skhops(batch_bonds=batch_onsitenvs, coeff_paras=onsite_coeffdict)
 
         # call sktb to get the sktb hoppings and onsites
         eigenvalues_pred = []
@@ -249,19 +235,11 @@
                 onsiteVs = None
                 onsitenvs = None
                 # call hamiltonian block
-<<<<<<< HEAD
 
             self.hamileig.update_hs_list(struct=structs[ii], hoppings=hoppings, onsiteEs=onsiteEs, onsiteVs=onsiteVs)
             self.hamileig.get_hs_blocks(bonds_onsite=np.asarray(batch_bond_onsites[ii][:,1:]),
                                         bonds_hoppings=np.asarray(batch_bonds[ii][:,1:]), 
                                         onsite_envs=onsitenvs)
-=======
-                
-                self.hamileig.update_hs_list(struct=structs[ii], hoppings=hoppings, onsiteEs=onsiteEs)
-                self.hamileig.get_hs_blocks(bonds_onsite=np.asarray(batch_bond_onsites[ii][:,1:]),
-                                            bonds_hoppings=np.asarray(batch_bonds[ii][:,1:]))
-            # TODO: 对角化应该放在 batch 中所有结构的 hamiltonina 矩阵构造完毕之后，然后再整体去对角化。 
->>>>>>> 4fe659e2
             eigenvalues_ii, eigvec = self.hamileig.Eigenvalues(kpoints=kpoints, time_symm=self.time_symm, dtype='tensor')
             eigenvalues_pred.append(eigenvalues_ii)
             eigenvector_pred.append(eigvec)

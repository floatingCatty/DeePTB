--- conflicted
+++ resolved
@@ -295,18 +295,6 @@
             f["hamiltonian_blocks"] = h5py.ExternalLink("hamiltonians.h5", "/")
             if add_overlap:
                 f["overlap_blocks"] = h5py.ExternalLink("overlaps.h5", "/")
-<<<<<<< HEAD
-            else:
-                f["overlap_blocks"] = False
-        else:
-            f["hamiltonian_blocks"] = False
-        if get_eigenvalues:
-            f["kpoint"] = kpts
-            f["eigenvalue"] = band
-        else:
-            f["kpoint"] = False
-            f["eigenvalue"] = False
-=======
             # else:
             #     f["overlap_blocks"] = False
         # else:
@@ -316,5 +304,4 @@
             f["eigenvalue"] = band
         # else:
         #     f["kpoint"] = False
-        #     f["eigenvalue"] = False
->>>>>>> 98854302
+        #     f["eigenvalue"] = False